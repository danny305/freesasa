--- conflicted
+++ resolved
@@ -2,11 +2,6 @@
 # include <config.h>
 #endif
 
-<<<<<<< HEAD
-#include "freesasa_internal.h"
-
-=======
->>>>>>> ed5df924
 #include <assert.h>
 #include <stdlib.h>
 #include <errno.h>
