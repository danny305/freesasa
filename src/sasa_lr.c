/*
  Copyright Simon Mitternacht 2013-2015.

  This file is part of FreeSASA.

  FreeSASA is free software: you can redistribute it and/or modify
  it under the terms of the GNU General Public License as published by
  the Free Software Foundation, either version 3 of the License, or
  (at your option) any later version.

  FreeSASA is distributed in the hope that it will be useful,
  but WITHOUT ANY WARRANTY; without even the implied warranty of
  MERCHANTABILITY or FITNESS FOR A PARTICULAR PURPOSE.  See the
  GNU General Public License for more details.

  You should have received a copy of the GNU General Public License
  along with FreeSASA.  If not, see <http://www.gnu.org/licenses/>.
*/

#include <assert.h>
#include <stdio.h>
#include <string.h>
#include <stdlib.h>
#include <errno.h>
#include <math.h>
#if HAVE_CONFIG_H
# include <config.h>
#endif
#if HAVE_PTHREAD_H
# include <pthread.h>
#endif

#include "freesasa.h"
#include "sasa.h"
#include "srp.h"
#include "adjacency.h"

extern const char *freesasa_name;
extern int freesasa_fail(const char *format, ...);
extern int freesasa_warn(const char *format, ...);

//calculation parameters (results stored in *sasa)
typedef struct {
    int n_atoms;
    double *radii; //including probe
    const freesasa_coord *xyz;
    freesasa_adjacency *adj;
    double delta; // slice width
    double min_z; // bounds of the molecule
    double max_z;
    double *sasa; // results
} sasa_lr;

typedef struct {
    int n_slice; //number of atoms in slice
    double z; //the mid-point of the slice
    char *in_slice;
    int *idx; //index in slice to global numbering
    int *xdi; //global numbering to index in slice
    double *DR; //corrective multiplicative factor (D in L&R paper)
    double *r; //radius in slice;
    double *exposed_arc; //exposed arc length (in Å) for each atom
} sasa_lr_slice;

#if HAVE_LIBPTHREAD
static void sasa_lr_do_threads(int n_threads, sasa_lr*);
static void *sasa_lr_thread(void *arg);
#endif

/** Init slice and sum up arc-length */
static void sasa_add_slice_area(double z, sasa_lr*);

/** Find which arcs are exposed in a slice */
static void sasa_exposed_arcs(sasa_lr_slice *,
                              const sasa_lr *);

/** a and b are a set of alpha and betas (in the notation of the
    manual). This function finds the union of those intervals on the
    circle, and returns 2*PI minus the length of the joined
    interval(s) (i.e. the exposed arc length). Does not necessarily
    leave a and b in a consistent state. */
static double sasa_sum_angles(int n_buried, double * restrict a,
                              double * restrict b);

/** Same as the above but discretizes circle */
static double sasa_sum_angles_int(int n_buried, double *restrict a,
                                  double *restrict b);

/** Calculate adjacency lists, given coordinates and radii. Also
    stores some distances to be used later. */
static void sasa_get_contacts(sasa_lr *lr);

/** Initialize object to be used for L&R calculation */
static sasa_lr* freesasa_init_lr(double *sasa,
                                   const freesasa_coord *xyz,
                                   const double *atom_radii,
                                   double probe_radius,
                                   double delta) {
    sasa_lr* lr = malloc(sizeof(sasa_lr));
    assert(lr);
    const int n_atoms = freesasa_coord_n(xyz);
    double max_z=-1e50, min_z=1e50;
    double max_r = 0;
    double *radii = malloc(sizeof(double)*n_atoms);
    assert(radii);
    const double *v = freesasa_coord_all(xyz);
    //find bounds of protein along z-axis and init radii
    for (int i = 0; i < n_atoms; ++i) {
        radii[i] = atom_radii[i] + probe_radius;
        double z = v[3*i+2], r = radii[i];
        max_z = z > max_z ? z : max_z;
        min_z = z < min_z ? z : min_z;
        sasa[i] = 0.;
        max_r = r > max_r ? r : max_r;
    }
    min_z -= max_r;
    max_z += max_r;
    min_z += 0.5*delta;

    //copy parameters
    lr->n_atoms = n_atoms; lr->radii = radii; lr->xyz = xyz;
    lr->delta = delta;
    lr->min_z = min_z; lr->max_z = max_z;
    lr->sasa = sasa;
    lr->adj = NULL;
    
    return lr;
}

static void freesasa_free_lr(sasa_lr *lr)
{
    free(lr->radii);
    freesasa_adjacency_free(lr->adj);
    free(lr);
}

int freesasa_lee_richards(double *sasa,
                          const freesasa_coord *xyz,
                          const double *atom_radii,
                          double probe_radius,
                          double delta,
                          int n_threads)
{
    assert(sasa);
    assert(xyz);
    assert(atom_radii);

    int return_value = FREESASA_SUCCESS;

    if (freesasa_coord_n(xyz) == 0) {
        return freesasa_warn("%s: empty coordinates",__func__);
    }

    // determine slice range and init radii and sasa arrays,
    // and find which atoms are neighbors
    sasa_lr *lr = freesasa_init_lr(sasa, xyz, atom_radii,
                                   probe_radius, delta);

    // determine which atoms are neighbours
    lr->adj = freesasa_adjacency_new(xyz,lr->radii);

    //sasa_get_contacts(lr);

    if (n_threads > 1) {
#if HAVE_LIBPTHREAD
        sasa_lr_do_threads(n_threads, lr);
#else
        return_value = freesasa_warn("%s: program compiled for single-threaded use, "
                                     "but multiple threads were requested. Will "
                                     "proceed in single-threaded mode.\n",
                                     __func__);
        n_threads = 1;
#endif /* pthread */
    }
    if (n_threads == 1) {
        // loop over slices
        for (double z = lr->min_z; z < lr->max_z; z += lr->delta) {
            sasa_add_slice_area(z,lr);
        }
    }
    freesasa_free_lr(lr);

    return return_value;
}

#if HAVE_LIBPTHREAD
static void sasa_lr_do_threads(int n_threads, sasa_lr *lr)
{
    double *t_sasa[n_threads];
    pthread_t thread[n_threads];
    sasa_lr lrt[n_threads];
    const double max_z = lr->max_z, min_z = lr->min_z, delta = lr->delta;
    int n_slices = (int)ceil((max_z-min_z)/delta);
    int n_perthread = n_slices/n_threads;
    for (int t = 0; t < n_threads; ++t) {
        t_sasa[t] = malloc(sizeof(double)*lr->n_atoms);
        assert(t_sasa[t]);
        for (int i = 0; i < lr->n_atoms; ++i) t_sasa[t][i] = 0;
        lrt[t] = *lr;
        lrt[t].sasa = t_sasa[t];
        lrt[t].min_z = min_z + t*n_perthread*delta;
        if (t < n_threads - 1) {
            lrt[t].max_z = lrt[t].min_z + n_perthread*delta;
        } else {
            lrt[t].max_z = max_z;
        }
        int res = pthread_create(&thread[t], NULL, sasa_lr_thread, (void *) &lrt[t]);
        if (res) {
            perror(freesasa_name);
            exit(EXIT_FAILURE);
        }
    }
    for (int t = 0; t < n_threads; ++t) {
        void *thread_result;
        int res = pthread_join(thread[t],&thread_result);
        if (res) {
            perror(freesasa_name);
            exit(EXIT_FAILURE);
        }
    }

    for (int t = 0; t < n_threads; ++t) {
        for (int i = 0; i < lr->n_atoms; ++i) {
            lr->sasa[i] += t_sasa[t][i];
        }
        free(t_sasa[t]);
    }
}

static void *sasa_lr_thread(void *arg)
{
    sasa_lr *lr = ((sasa_lr*) arg);
    for (double z = lr->min_z; z < lr->max_z; z += lr->delta) {
        sasa_add_slice_area(z, lr);
    }
    pthread_exit(NULL);
}
#endif /* pthread */

// find which atoms are in slice
static sasa_lr_slice* sasa_init_slice(double z, const sasa_lr *lr)
{
    sasa_lr_slice *slice = malloc(sizeof(sasa_lr_slice));
    assert(slice);
    int n_atoms = lr->n_atoms;
    int chunk = n_atoms/10 > 16 ? n_atoms/10 : 16;
    int capacity = chunk;
    int n_slice = slice->n_slice = 0;
    slice->xdi = malloc(n_atoms*sizeof(int));
    assert(slice->xdi);
    slice->in_slice = malloc(n_atoms*sizeof(int));
    assert(slice->in_slice);
    double delta = lr->delta;
    const double *v = freesasa_coord_all(lr->xyz);
<<<<<<< HEAD
    slice->idx = NULL;
    slice->r = NULL;
    slice->DR = NULL;
=======
    slice->idx = malloc(chunk*sizeof(int));
    slice->r = malloc(chunk*sizeof(double));
    slice->DR = malloc(chunk*sizeof(double));
>>>>>>> 64fa7cf8
    slice->z = z;

    memset(slice->in_slice,0,sizeof(int)*n_atoms);

    // locate atoms in each slice and do some initialization
    for (int i = 0; i < n_atoms; ++i) {
        double ri = lr->radii[i];
        double d = fabs(v[3*i+2]-z);
        double r;
        if (d < ri) {
<<<<<<< HEAD
            slice->idx = realloc(slice->idx,(n_slice+1)*sizeof(int));
            slice->r = realloc(slice->r,(n_slice+1)*sizeof(double));
            slice->DR = realloc(slice->DR,(n_slice+1)*sizeof(double));
            assert(slice->idx && slice->r && slice->DR);
=======
            if (n_slice+1 > capacity) {
                capacity += chunk;
                slice->idx = (int*) realloc(slice->idx,(capacity)*sizeof(int));
                slice->r = (double*) realloc(slice->r,(capacity)*sizeof(double));
                slice->DR = (double*) realloc(slice->DR,(capacity)*sizeof(double));
                assert(slice->idx && slice->r && slice->DR);
            }

>>>>>>> 64fa7cf8
            
            slice->idx[n_slice] = i;
            slice->xdi[i] = n_slice;
            slice->in_slice[i] = 1;
            slice->r[n_slice] = r = sqrt(ri*ri-d*d);
            slice->DR[n_slice] = ri/r*(delta/2. +
                                       (delta/2. < ri-d ? delta/2. : ri-d));
            ++n_slice;
        }  else {
            slice->xdi[i] = -1;
        } 
    }
    slice->n_slice = n_slice;
    slice->exposed_arc = malloc(n_slice*(sizeof(double)));
    assert(slice->exposed_arc);
    return slice;
}

static void sasa_free_slice(sasa_lr_slice* slice)
{
    if (slice) {
        free(slice->idx);
        free(slice->xdi);
        free(slice->in_slice);
        free(slice->r);
        free(slice->DR);
        free(slice->exposed_arc);
        free(slice);
    }
}

static void sasa_add_slice_area(double z, sasa_lr *lr)
{
    sasa_lr_slice *slice = sasa_init_slice(z,lr);

    //find exposed arcs
    sasa_exposed_arcs(slice, lr);

    // calculate contribution to each atom's SASA from the present slice
    for (int i = 0; i < slice->n_slice; ++i) {
        lr->sasa[slice->idx[i]] += slice->exposed_arc[i];
    }
    sasa_free_slice(slice);
}

static void sasa_exposed_arcs(sasa_lr_slice *slice,
                              const sasa_lr *lr)
{
    const int n_slice = slice->n_slice;
    const int *nn = lr->adj->nn;
    const double *r = slice->r;

    char is_completely_buried[n_slice]; // keep track of completely buried circles
    memset(is_completely_buried,0,n_slice);
    
    //loop over atoms in slice
    //lower-case i,j is atoms in the slice, upper-case I,J are their
    //corresponding global indexes
    for (int i = 0; i < n_slice; ++i) {
        slice->exposed_arc[i] = 0;
        if (is_completely_buried[i]) {
            continue;
        }
        int I = slice->idx[i];
        double ri = slice->r[i], a[nn[I]], b[nn[I]];
        int n_buried = 0;
        // loop over neighbors
        const freesasa_adjacency_element *e = lr->adj->list[I];
        if (e == NULL) continue;
        do {
            int J = e->index;
            if (slice->in_slice[J] == 0) continue;
            int j = slice->xdi[J];
            double rj = r[j];
            double d = e->xyd;
            // reasons to skip calculation
            if (d >= ri + rj) continue;     // atoms aren't in contact
            if (d + ri < rj) { // circle i is completely inside j
                is_completely_buried[i] = 1;
                break;
            }
            if (d + rj < ri) { // circle j is completely inside i
                is_completely_buried[j] = 1;
                continue;
            }
            // half the arclength occluded from circle i due to verlap with circle j
            double alpha = acos ((ri*ri + d*d - rj*rj)/(2.0*ri*d));
            // the polar coordinates angle of the vector connecting i and j
            double beta = atan2 (e->yd,e->xd);
            a[n_buried] = alpha;
            b[n_buried] = beta;

            ++n_buried;
        } while (e = e->next);
        
        if (is_completely_buried[i] == 0) {
            slice->exposed_arc[i] = 
                ri*slice->DR[i]*sasa_sum_angles(n_buried,a,b);
        }
#ifdef DEBUG
        const double *v = freesasa_coord_all(lr->xyz);
        if (is_completely_buried[i] == 0) {
            //exposed_arc[i] = 0;
            const double *v = freesasa_coord_all(lr->xyz);
            double xi = v[3*I], yi = v[3*I+1];
            for (double c = 0; c < 2*M_PI; c += M_PI/45.0) {
                int is_exp = 1;
                for (int i = 0; i < n_buried; ++i) {
                    if ((c > b[i]-a[i] && c < b[i]+a[i]) ||
                        (c - 2*M_PI > b[i]-a[i] && c - 2*M_PI < b[i]+a[i]) ||
                        (c + 2*M_PI > b[i]-a[i] && c + 2*M_PI < b[i]+a[i])) {
                        is_exp = 0; break;
                    }
                }
                // print the arcs used in calculation
                if (is_exp) printf("%6.2f %6.2f %6.2f %7.5f\n",
                                   xi+ri*cos(c),yi+ri*sin(c),slice->z,c);
            }
            printf("\n");
        }
#endif /* Debug */
    }
}

static double sasa_sum_angles(int n_buried, double *restrict a, double *restrict b)
{
    /* Innermost function in L&R, could potentially be sped up, but
       probably requires rethinking, algorithmically. Perhaps
       recursion could be rolled out somehow. */
    char excluded[n_buried], n_exc = 0, n_overlap = 0;
    memset(excluded,0,n_buried);

    for (int i = 0; i < n_buried; ++i) {
        if (excluded[i]) continue;
        for (int j = 0; j < n_buried; ++j) {
            if (i == j) continue;
            if (excluded[j]) continue;
            
            //check for overlap
            double bi = b[i], ai = a[i]; //will be updating throughout the loop
            double bj = b[j], aj = a[j];
            double d;
            for (;;) {
                d = bj - bi;
                if (d > M_PI) bj -= 2*M_PI;
                else if (d < -M_PI) bj += 2*M_PI;
                else break;
            }
            if (fabs(d) > ai+aj) continue;
            ++n_overlap;

            //calculate new joint interval
            double inf = fmin(bi-ai,bj-aj);
            double sup = fmax(bi+ai,bj+aj);
            b[i] = (inf + sup)/2.0;
            a[i] = (sup - inf)/2.0;
            if (a[i] > M_PI) return 0;
            if (b[i] > M_PI) b[i] -= 2*M_PI;
            if (b[i] < -M_PI) b[i] += 2*M_PI;

            a[j] = 0; // the j:th interval should be ignored
            excluded[j] = 1;
            if (++n_exc == n_buried-1) break;
        }
        if (n_exc == n_buried-1) break; // means everything's been counted
    }

    // recursion until no overlapping intervals
    if (n_overlap) {
        double b2[n_buried], a2[n_buried];
        int n = 0;
        for (int i = 0; i < n_buried; ++i) {
            if (excluded[i] == 0) {
                b2[n] = b[i];
                a2[n] = a[i];
                ++n;
            }
        }
        return sasa_sum_angles(n,a2,b2);
    }
    // else return angle
    double buried_angle = 0;
    for (int i = 0; i < n_buried; ++i) {
        buried_angle += 2.0*a[i];
    }
    return 2*M_PI - buried_angle;
}

//discretizes circle, but for now it's not faster than other algorithm..
static double sasa_sum_angles_int(int n_buried, double *restrict a, double *restrict b)
{
    const int res = 360; // "degrees per circle", can be increased to improve accuracy
    char buried[res];
    memset(buried,0,res);

    const double rad2uni = 1./(2*M_PI);

    for (int i = 0; i < n_buried; ++i) {
        const double bi = b[i] + 2*M_PI; //makes sure there are no negative values
        const double ai = a[i];

        int inf = ((int) ((bi - ai) * rad2uni*res)) % res;
        int sup = ((int) ((bi + ai) * rad2uni*res)) % res;
        
        if (inf < sup) {
            memset(buried+inf,1,sup-inf);
        } else {
            memset(buried,1,sup);
            memset(buried+inf,1,res-inf);
        }
    }
    int count = 0;
    for (int i = 0; i < res; ++i) {
        if (buried[i]) ++count;
    }
    return 2*M_PI*((res - count)/(double)(res));
}
<<<<<<< HEAD
=======

>>>>>>> 64fa7cf8
<|MERGE_RESOLUTION|>--- conflicted
+++ resolved
@@ -252,15 +252,10 @@
     assert(slice->in_slice);
     double delta = lr->delta;
     const double *v = freesasa_coord_all(lr->xyz);
-<<<<<<< HEAD
-    slice->idx = NULL;
-    slice->r = NULL;
-    slice->DR = NULL;
-=======
     slice->idx = malloc(chunk*sizeof(int));
     slice->r = malloc(chunk*sizeof(double));
     slice->DR = malloc(chunk*sizeof(double));
->>>>>>> 64fa7cf8
+    assert(slice->idx); assert(slice->r); assert(slice->DR);
     slice->z = z;
 
     memset(slice->in_slice,0,sizeof(int)*n_atoms);
@@ -271,12 +266,6 @@
         double d = fabs(v[3*i+2]-z);
         double r;
         if (d < ri) {
-<<<<<<< HEAD
-            slice->idx = realloc(slice->idx,(n_slice+1)*sizeof(int));
-            slice->r = realloc(slice->r,(n_slice+1)*sizeof(double));
-            slice->DR = realloc(slice->DR,(n_slice+1)*sizeof(double));
-            assert(slice->idx && slice->r && slice->DR);
-=======
             if (n_slice+1 > capacity) {
                 capacity += chunk;
                 slice->idx = (int*) realloc(slice->idx,(capacity)*sizeof(int));
@@ -284,8 +273,6 @@
                 slice->DR = (double*) realloc(slice->DR,(capacity)*sizeof(double));
                 assert(slice->idx && slice->r && slice->DR);
             }
-
->>>>>>> 64fa7cf8
             
             slice->idx[n_slice] = i;
             slice->xdi[i] = n_slice;
@@ -335,9 +322,11 @@
                               const sasa_lr *lr)
 {
     const int n_slice = slice->n_slice;
-    const int *nn = lr->adj->nn;
+    const freesasa_adjacency *adj = lr->adj;
+    const int *nn = adj->nn;
     const double *r = slice->r;
-
+    int * const *nb = adj->nb;
+    double * const *nb_xyd = adj->nb_xyd;
     char is_completely_buried[n_slice]; // keep track of completely buried circles
     memset(is_completely_buried,0,n_slice);
     
@@ -353,14 +342,12 @@
         double ri = slice->r[i], a[nn[I]], b[nn[I]];
         int n_buried = 0;
         // loop over neighbors
-        const freesasa_adjacency_element *e = lr->adj->list[I];
-        if (e == NULL) continue;
-        do {
-            int J = e->index;
+        for (int ni = 0; ni < nn[I]; ++ni) {
+            int J = nb[I][ni];
             if (slice->in_slice[J] == 0) continue;
             int j = slice->xdi[J];
             double rj = r[j];
-            double d = e->xyd;
+            double d = nb_xyd[I][ni];
             // reasons to skip calculation
             if (d >= ri + rj) continue;     // atoms aren't in contact
             if (d + ri < rj) { // circle i is completely inside j
@@ -374,12 +361,12 @@
             // half the arclength occluded from circle i due to verlap with circle j
             double alpha = acos ((ri*ri + d*d - rj*rj)/(2.0*ri*d));
             // the polar coordinates angle of the vector connecting i and j
-            double beta = atan2 (e->yd,e->xd);
+            double beta = atan2 (adj->nb_yd[I][ni],adj->nb_xd[I][ni]);
             a[n_buried] = alpha;
             b[n_buried] = beta;
 
             ++n_buried;
-        } while (e = e->next);
+        } 
         
         if (is_completely_buried[i] == 0) {
             slice->exposed_arc[i] = 
@@ -503,7 +490,3 @@
     }
     return 2*M_PI*((res - count)/(double)(res));
 }
-<<<<<<< HEAD
-=======
-
->>>>>>> 64fa7cf8
