--- conflicted
+++ resolved
@@ -1,10 +1,7 @@
 #include <iostream>
 #include <memory>
 #include <set>
-<<<<<<< HEAD
-=======
 #include <string>
->>>>>>> cd8b44f6
 
 #include <gemmi/cif.hpp>
 #include <gemmi/mmcif.hpp>
@@ -114,7 +111,6 @@
     "pdbx_PDB_model_num",
 });
 
-<<<<<<< HEAD
 static freesasa_cif_atom
 freesasa_atom_from_site(const gemmi::cif::Table::Row &site)
 {
@@ -132,8 +128,6 @@
         .Cartn_z = atof(site[10].c_str())};
 }
 
-=======
->>>>>>> cd8b44f6
 template <typename T>
 static freesasa_structure *
 freesasa_structure_from_pred(const gemmi::cif::Document &doc,
@@ -142,10 +136,7 @@
                              int structure_options)
 {
     freesasa_structure *structure = freesasa_structure_new();
-<<<<<<< HEAD
-=======
     std::string auth_atom_id;
->>>>>>> cd8b44f6
 
     for (auto block : doc.blocks) {
         for (auto site : block.find("_atom_site.", atom_site_columns)) {
@@ -155,9 +146,7 @@
 
             if (discriminator(site)) continue;
 
-<<<<<<< HEAD
-            freesasa_cif_atom atom = freesasa_atom_from_site(site);
-=======
+            // freesasa_cif_atom atom = freesasa_atom_from_site(site);
             // remove quotation marks if necessary
             if (site[5][0] == '"') {
                 auth_atom_id = site[5].substr(1, site[5].size() - 2);
@@ -177,7 +166,6 @@
                 .Cartn_x = atof(site[8].c_str()),
                 .Cartn_y = atof(site[9].c_str()),
                 .Cartn_z = atof(site[10].c_str())};
->>>>>>> cd8b44f6
 
             if (!(structure_options & FREESASA_INCLUDE_HYDROGEN) && std::string(atom.type_symbol) == "H") {
                 continue;
