--- conflicted
+++ resolved
@@ -259,14 +259,8 @@
 
     std::vector<freesasa_structure *> ss;
 
-<<<<<<< HEAD
-    // We don't care about the index here, for now, since exporting structure
-    // arrays to CIF output is not supported.
-    auto doc = generate_gemmi_doc(input).first;
-=======
     auto doc_idx_pair = generate_gemmi_doc(input);
     auto &doc = doc_idx_pair.first;
->>>>>>> 5afbd081
 
     gemmi::Structure gemmi_struct = gemmi::make_structure_from_block(doc.blocks[0]);
 
@@ -686,7 +680,6 @@
         "_atom_site.FreeSASA_radius"};
 
     auto &loop = *table.get_loop();
-<<<<<<< HEAD
 
     if (loop.has_tag(sasa_tags[0]) && loop.has_tag(sasa_tags[1])) {
         return replace_sasa_columns(table, sasa_vals, sasa_radii, sasa_tags);
@@ -714,35 +707,6 @@
         }
     }
 
-=======
-
-    if (loop.has_tag(sasa_tags[0]) && loop.has_tag(sasa_tags[1])) {
-        return replace_sasa_columns(table, sasa_vals, sasa_radii, sasa_tags);
-    } else {
-        return append_sasa_columns(table, sasa_vals, sasa_radii, sasa_tags);
-    }
-}
-
-static int
-reset_freesasa_tables(gemmi::cif::Block &block)
-{
-    std::vector<gemmi::cif::Table> result_tables{
-        block.find_mmcif_category("_freeSASA_results."),
-        block.find_mmcif_category("_freeSASA_rsa."),
-        block.find_mmcif_category("_freeSASA_parameters.")};
-
-    for (auto &table : result_tables) {
-        if (table.ok()) {
-            // Table exist. Making sure its a loop.
-            if (!table.loop_item) {
-                // Table is a pair so turning it into a loop
-                table.convert_pair_to_loop();
-            }
-            table.get_loop()->clear();
-        }
-    }
-
->>>>>>> 5afbd081
     return FREESASA_SUCCESS;
 }
 
@@ -758,16 +722,9 @@
     while (result) {
         cif_ref = freesasa_node_structure_cif_ref(freesasa_node_children(result));
         if (docs.find(cif_ref) == docs.end()) {
-<<<<<<< HEAD
-            freesasa_warn("In %s(), unable to find gemmi doc for result node: %s. Skipping...",
-                          __func__, freesasa_node_name(result));
-            result = freesasa_node_next(result);
-            continue;
-=======
             return freesasa_fail("In %s(), unable to find gemmi doc for result node: %s."
                                  "This can happen when using the --separate-chains option",
                                  __func__, freesasa_node_name(result));
->>>>>>> 5afbd081
         }
 
         auto &block = docs[cif_ref].sole_block();
@@ -788,16 +745,6 @@
 
         if (added_summary == FREESASA_FAIL) return freesasa_fail("Unable to add summary output to cif doc.");
 
-<<<<<<< HEAD
-=======
-        int added_data = rewrite_atom_site(table, sasa_vals, sasa_radii);
-        int added_summary = append_freesasa_result_summary_to_block(block, result);
-
-        if (added_data == FREESASA_FAIL || added_summary == FREESASA_FAIL) {
-            return freesasa_fail("Unable to build CIF output");
-        }
-
->>>>>>> 5afbd081
         append_freesasa_params_to_block(block, result);
 
         prev_cif_ref = cif_ref;
@@ -814,7 +761,6 @@
             write = false;
         }
 
-<<<<<<< HEAD
         if (write) {
             // Rewrite atom_site table
             auto table = block.find("_atom_site.", atom_site_columns);
@@ -824,9 +770,6 @@
             else
                 gemmi::cif::write_cif_block_to_stream(out, block);
         }
-=======
-        if (write) gemmi::cif::write_cif_block_to_stream(out, block);
->>>>>>> 5afbd081
     }
     return FREESASA_SUCCESS;
 }
