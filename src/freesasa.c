/**
 * This source file contains everything that is in freesasa.h
 * interface and does not have a natural home in any of the other
 * source files.
 */

#if HAVE_CONFIG_H
# include <config.h>
#endif
#include <stdlib.h>
#include <string.h>
#include <assert.h>

#include <freesasa_internal.h>

#ifdef PACKAGE_VERSION
const char *freesasa_version = PACKAGE_VERSION;
#else
const char *freesasa_version = "";
#endif

#ifdef PACKAGE_STRING
const char *freesasa_string = PACKAGE_STRING;
#else
const char *freesasa_string = "FreeSASA";
#endif

/* Allows compilation with different defaults
   depending on USE_THREADS. but still exposing the value in a header
   that doesn't depend on USE_THREADS */
#ifdef USE_THREADS
#define DEF_NUMBER_THREADS 2
#else
#define DEF_NUMBER_THREADS 1
#endif
const int FREESASA_DEF_NUMBER_THREADS = DEF_NUMBER_THREADS;

const freesasa_parameters freesasa_default_parameters = {
    FREESASA_DEF_ALGORITHM,
    FREESASA_DEF_PROBE_RADIUS,
    FREESASA_DEF_SR_N,
    FREESASA_DEF_LR_N,
    DEF_NUMBER_THREADS
};

static freesasa_result *
result_new(int n)
{
    freesasa_result *result = malloc(sizeof(freesasa_result));

    if (result == NULL) {
        mem_fail();
        return NULL;
    }

    result->sasa = malloc(sizeof(double)  * n);

    if (result->sasa == NULL) {
        mem_fail();
        freesasa_result_free(result);
        return NULL;
    }

    result->n_atoms = n;

    return result;
}

void
freesasa_result_free(freesasa_result *r)
{
    if (r) {
        free(r->sasa);
        free(r);
    }
}

freesasa_result*
freesasa_calc(const coord_t *c,
              const double *radii,
              const freesasa_parameters *parameters)

{
    freesasa_result *result;
<<<<<<< HEAD
    int ret, i;
=======
    int ret = FREESASA_SUCCESS, i;
>>>>>>> ed5df924

    assert(c);
    assert(radii);

    result = result_new(freesasa_coord_n(c));

    if (result == NULL) {
        fail_msg("");
        return NULL;
    }

    if (parameters == NULL) parameters = &freesasa_default_parameters;

    switch(parameters->alg) {
    case FREESASA_SHRAKE_RUPLEY:
        ret = freesasa_shrake_rupley(result->sasa, c, radii, parameters);
        break;
    case FREESASA_LEE_RICHARDS:
        ret = freesasa_lee_richards(result->sasa, c, radii, parameters);
        break;
    default:
        assert(0); /* should never get here */
        break;
    }
    if (ret == FREESASA_FAIL) {
        freesasa_result_free(result);
        return NULL;
    }

    result->total = 0;
    for (i = 0; i < freesasa_coord_n(c); ++i) {
        result->total += result->sasa[i];
    }
    result->parameters = *parameters;

    return result;
}

freesasa_result*
freesasa_calc_coord(const double *xyz,
                    const double *radii,
                    int n,
                    const freesasa_parameters *parameters)
{
    coord_t *coord = NULL;
    freesasa_result *result = NULL;

    assert(xyz);
    assert(radii);
    assert(n > 0);

    coord = freesasa_coord_new_linked(xyz,n);
    if (coord != NULL) result = freesasa_calc(coord, radii, parameters);
    if (result == NULL) fail_msg("");

    freesasa_coord_free(coord);

    return result;
}

freesasa_result*
freesasa_calc_structure(const freesasa_structure* structure,
                        const freesasa_parameters* parameters)
{
    assert(structure);

    return freesasa_calc(freesasa_structure_xyz(structure),
                         freesasa_structure_radius(structure),
                         parameters);
}

freesasa_node *
freesasa_calc_tree(const freesasa_structure *structure,
                   const freesasa_parameters *parameters,
                   const char *name)
{
    freesasa_node *tree = NULL;
    freesasa_result *result;

    assert(structure);

    result = freesasa_calc(freesasa_structure_xyz(structure),
                           freesasa_structure_radius(structure),
                           parameters);

    if (result != NULL) {
        tree = freesasa_tree_init(result, structure, name);
    } else {
        fail_msg("");
    }

    if (tree == NULL) {
        fail_msg("");
    }

    freesasa_result_free(result);

    return tree;
}

static inline void
count_err(int return_value, int *n_err)
{
    if (return_value == FREESASA_FAIL) {
        (*n_err)++;
    }
}

int
freesasa_tree_export(FILE *file,
                     freesasa_node *root,
                     int options)
{
    int n_err = 0;

    assert(freesasa_node_type(root) == FREESASA_NODE_ROOT);

    if (options & FREESASA_LOG) {
        count_err(freesasa_write_log(file, root), &n_err);
    }
    if (options & FREESASA_RES) {
        count_err(freesasa_write_res(file, root), &n_err);
    }
    if (options & FREESASA_SEQ) {
        count_err(freesasa_write_seq(file, root), &n_err);
    }
    if (options & FREESASA_PDB) {
        count_err(freesasa_write_pdb(file, root), &n_err);
    }
    if (options & FREESASA_RSA) {
        count_err(freesasa_write_rsa(file, root, options), &n_err);
    }
    if (options & FREESASA_JSON) {
#if USE_JSON
        count_err(freesasa_write_json(file, root, options), &n_err);
#else
        return fail_msg("library was built without support for JSON output");
#endif
    }
    if (options & FREESASA_XML) {
#if USE_XML
          count_err(freesasa_write_xml(file, root, options), &n_err);
#else
        return fail_msg("library was built without support for XML output");
#endif
    }
    if (n_err > 0) {
        return fail_msg("there were errors when writing output");
    }
    return FREESASA_SUCCESS;
}

freesasa_result *
freesasa_result_clone(const freesasa_result *result)
{
    freesasa_result *clone = result_new(result->n_atoms);

    if (clone == NULL) {
        fail_msg("");
        return NULL;
    }

    clone->n_atoms = result->n_atoms;
    clone->total = result->total;
    clone->parameters = result->parameters;
    memcpy(clone->sasa, result->sasa, sizeof(double) * clone->n_atoms);

    return clone;
}

const char*
freesasa_alg_name(freesasa_algorithm alg)
{
    switch(alg) {
    case FREESASA_SHRAKE_RUPLEY:
        return "Shrake & Rupley";
    case FREESASA_LEE_RICHARDS:
        return "Lee & Richards";
    }
    assert(0 && "Illegal algorithm");
}<|MERGE_RESOLUTION|>--- conflicted
+++ resolved
@@ -82,11 +82,7 @@
 
 {
     freesasa_result *result;
-<<<<<<< HEAD
-    int ret, i;
-=======
     int ret = FREESASA_SUCCESS, i;
->>>>>>> ed5df924
 
     assert(c);
     assert(radii);
