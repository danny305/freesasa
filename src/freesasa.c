/**
 * This source file contains everything that is in freesasa.h
 * interface and does not have a natural home in any of the other
 * source files.
 */

#if HAVE_CONFIG_H
<<<<<<< HEAD
# include "config.h"
=======
#include <config.h>
>>>>>>> b215f29c
#endif
#include <assert.h>
#include <stdlib.h>
#include <string.h>

#include "freesasa_internal.h"

#ifdef PACKAGE_VERSION
const char *freesasa_version = PACKAGE_VERSION;
#else
const char *freesasa_version = "";
#endif

#ifdef PACKAGE_STRING
const char *freesasa_string = PACKAGE_STRING;
#else
const char *freesasa_string = "FreeSASA";
#endif

/* Allows compilation with different defaults
   depending on USE_THREADS. but still exposing the value in a header
   that doesn't depend on USE_THREADS */
#ifdef USE_THREADS
#define DEF_NUMBER_THREADS 2
#else
#define DEF_NUMBER_THREADS 1
#endif
const int FREESASA_DEF_NUMBER_THREADS = DEF_NUMBER_THREADS;

const freesasa_parameters freesasa_default_parameters = {
    FREESASA_DEF_ALGORITHM,
    FREESASA_DEF_PROBE_RADIUS,
    FREESASA_DEF_SR_N,
    FREESASA_DEF_LR_N,
    DEF_NUMBER_THREADS};

static freesasa_result *
result_new(int n)
{
    freesasa_result *result = malloc(sizeof(freesasa_result));

    if (result == NULL) {
        mem_fail();
        return NULL;
    }

    result->sasa = malloc(sizeof(double) * n);

    if (result->sasa == NULL) {
        mem_fail();
        freesasa_result_free(result);
        return NULL;
    }

    result->n_atoms = n;

    return result;
}

void freesasa_result_free(freesasa_result *r)
{
    if (r) {
        free(r->sasa);
        free(r);
    }
}

freesasa_result *
freesasa_calc(const coord_t *c,
              const double *radii,
              const freesasa_parameters *parameters)

{
    freesasa_result *result;
    int ret = FREESASA_SUCCESS, i;

    assert(c);
    assert(radii);

    result = result_new(freesasa_coord_n(c));

    if (result == NULL) {
        fail_msg("");
        return NULL;
    }

    if (parameters == NULL) parameters = &freesasa_default_parameters;

    switch (parameters->alg) {
    case FREESASA_SHRAKE_RUPLEY:
        ret = freesasa_shrake_rupley(result->sasa, c, radii, parameters);
        break;
    case FREESASA_LEE_RICHARDS:
        ret = freesasa_lee_richards(result->sasa, c, radii, parameters);
        break;
    default:
        assert(0); /* should never get here */
        break;
    }
    if (ret == FREESASA_FAIL) {
        freesasa_result_free(result);
        return NULL;
    }

    result->total = 0;
    for (i = 0; i < freesasa_coord_n(c); ++i) {
        result->total += result->sasa[i];
    }
    result->parameters = *parameters;

    return result;
}

freesasa_result *
freesasa_calc_coord(const double *xyz,
                    const double *radii,
                    int n,
                    const freesasa_parameters *parameters)
{
    coord_t *coord = NULL;
    freesasa_result *result = NULL;

    assert(xyz);
    assert(radii);
    assert(n > 0);

    coord = freesasa_coord_new_linked(xyz, n);
    if (coord != NULL) result = freesasa_calc(coord, radii, parameters);
    if (result == NULL) fail_msg("");

    freesasa_coord_free(coord);

    return result;
}

freesasa_result *
freesasa_calc_structure(const freesasa_structure *structure,
                        const freesasa_parameters *parameters)
{
    assert(structure);

    return freesasa_calc(freesasa_structure_xyz(structure),
                         freesasa_structure_radius(structure),
                         parameters);
}

freesasa_node *
freesasa_calc_tree(const freesasa_structure *structure,
                   const freesasa_parameters *parameters,
                   const char *name)
{
    freesasa_node *tree = NULL;
    freesasa_result *result;

    assert(structure);

    result = freesasa_calc(freesasa_structure_xyz(structure),
                           freesasa_structure_radius(structure),
                           parameters);

    if (result != NULL) {
        tree = freesasa_tree_init(result, structure, name);
    } else {
        fail_msg("");
    }

    if (tree == NULL) {
        fail_msg("");
    }

    freesasa_result_free(result);

    return tree;
}

static inline void
count_err(int return_value, int *n_err)
{
    if (return_value == FREESASA_FAIL) {
        (*n_err)++;
    }
}

int freesasa_tree_export(FILE *file,
                         freesasa_node *root,
                         int options)
{
    int n_err = 0;

    assert(freesasa_node_type(root) == FREESASA_NODE_ROOT);

    if (options & FREESASA_LOG) {
        count_err(freesasa_write_log(file, root), &n_err);
    }
    if (options & FREESASA_RES) {
        count_err(freesasa_write_res(file, root), &n_err);
    }
    if (options & FREESASA_SEQ) {
        count_err(freesasa_write_seq(file, root), &n_err);
    }
    if (options & FREESASA_PDB) {
        count_err(freesasa_write_pdb(file, root), &n_err);
    }
    if (options & FREESASA_RSA) {
        count_err(freesasa_write_rsa(file, root, options), &n_err);
    }
    if (options & FREESASA_JSON) {
#if USE_JSON
        count_err(freesasa_write_json(file, root, options), &n_err);
#else
        return fail_msg("library was built without support for JSON output");
#endif
    }
    if (options & FREESASA_XML) {
#if USE_XML
        count_err(freesasa_write_xml(file, root, options), &n_err);
#else
        return fail_msg("library was built without support for XML output");
#endif
    }
    if (n_err > 0) {
        return fail_msg("there were errors when writing output");
    }
    return FREESASA_SUCCESS;
}

freesasa_result *
freesasa_result_clone(const freesasa_result *result)
{
    freesasa_result *clone = result_new(result->n_atoms);

    if (clone == NULL) {
        fail_msg("");
        return NULL;
    }

    clone->n_atoms = result->n_atoms;
    clone->total = result->total;
    clone->parameters = result->parameters;
    memcpy(clone->sasa, result->sasa, sizeof(double) * clone->n_atoms);

    return clone;
}

const char *
freesasa_alg_name(freesasa_algorithm alg)
{
    switch (alg) {
    case FREESASA_SHRAKE_RUPLEY:
        return "Shrake & Rupley";
    case FREESASA_LEE_RICHARDS:
        return "Lee & Richards";
    }
    assert(0 && "Illegal algorithm");
}<|MERGE_RESOLUTION|>--- conflicted
+++ resolved
@@ -5,11 +5,7 @@
  */
 
 #if HAVE_CONFIG_H
-<<<<<<< HEAD
 # include "config.h"
-=======
-#include <config.h>
->>>>>>> b215f29c
 #endif
 #include <assert.h>
 #include <stdlib.h>
