/*
  Copyright Simon Mitternacht 2013-2015.

  This file is part of FreeSASA.

  FreeSASA is free software: you can redistribute it and/or modify
  it under the terms of the GNU General Public License as published by
  the Free Software Foundation, either version 3 of the License, or
  (at your option) any later version.

  FreeSASA is distributed in the hope that it will be useful,
  but WITHOUT ANY WARRANTY; without even the implied warranty of
  MERCHANTABILITY or FITNESS FOR A PARTICULAR PURPOSE.  See the
  GNU General Public License for more details.

  You should have received a copy of the GNU General Public License
  along with FreeSASA.  If not, see <http://www.gnu.org/licenses/>.
*/

#ifndef FREESASA_ADJACENCY_H
#define FREESASA_ADJACENCY_H

#include <stdlib.h>
#include "coord.h"

typedef struct freesasa_adjacency_element freesasa_adjacency_element;
//! linked list
struct freesasa_adjacency_element {
    int index; //! coordinate index
    double xd; //! x-distance to root 
    double yd; //! y-distance to root
    double xyd; //! distance to root in xy-plane
    freesasa_adjacency_element *next; //! next element, NULL if end of list
};

//! Adjacency list
typedef struct {
    freesasa_adjacency_element **list;
    freesasa_adjacency_element **tail;
    int n; //! number of elements
<<<<<<< HEAD
    int *nn; //! length of each list
=======
    double **nb_xyd; //! distance between neighbors in xy-plane
    double **nb_xd; //! signed distance between neighbors along x-axis
    double **nb_yd; //! signed distance between neighbors along y-axis
    int *capacity; //! keeps track of memory chunks (don't change this)
>>>>>>> 64fa7cf8
} freesasa_adjacency;

/**
    Creates an adjacency list based on a set of coordinates with
    corresponding sphere radii. 

    Implemented using Verlet lists, giving O(N) performance. Should be
    freed with freesasa_adjacency_free(). For efficient calculations
    using this list the members of the returned struct should be used
    directly and not freesasa_adjacency_contact().

    @param coord a set of coordinates
    @param radii radii for the coordinates
    @return an adjacency list.
 */
freesasa_adjacency *freesasa_adjacency_new(const freesasa_coord *coord,
                                           const double *radii);

/**
    Frees an adjacency list created by freesasa_adjacency_new().

    @param adj the adjacency list to free
 */
void freesasa_adjacency_free(freesasa_adjacency *adj);

/**
    Checks if two atoms are in contact. Only included for reference.

    @param adj the adjacency list
    @param i index of first coordinate
    @param j index of second coordinate
    @return 1 if contact, 0 else.
 */
int freesasa_adjacency_contact(const freesasa_adjacency *adj,
                               int i, int j);

#endif<|MERGE_RESOLUTION|>--- conflicted
+++ resolved
@@ -24,28 +24,16 @@
 #include "coord.h"
 
 typedef struct freesasa_adjacency_element freesasa_adjacency_element;
-//! linked list
-struct freesasa_adjacency_element {
-    int index; //! coordinate index
-    double xd; //! x-distance to root 
-    double yd; //! y-distance to root
-    double xyd; //! distance to root in xy-plane
-    freesasa_adjacency_element *next; //! next element, NULL if end of list
-};
 
 //! Adjacency list
 typedef struct {
-    freesasa_adjacency_element **list;
-    freesasa_adjacency_element **tail;
     int n; //! number of elements
-<<<<<<< HEAD
-    int *nn; //! length of each list
-=======
+    int **nb;
+    int *nn; //! number of neighbors to each element
     double **nb_xyd; //! distance between neighbors in xy-plane
     double **nb_xd; //! signed distance between neighbors along x-axis
     double **nb_yd; //! signed distance between neighbors along y-axis
     int *capacity; //! keeps track of memory chunks (don't change this)
->>>>>>> 64fa7cf8
 } freesasa_adjacency;
 
 /**
